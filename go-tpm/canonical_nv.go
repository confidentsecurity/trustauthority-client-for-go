--- conflicted
+++ resolved
@@ -14,11 +14,7 @@
 func (tpm *canonicalTpm) NVRead(nvHandle int) ([]byte, error) {
 
 	if nvHandle < minNvHandle || nvHandle > maxNvHandle {
-<<<<<<< HEAD
-		return nil, ErroHandleOutOfRange
-=======
 		return nil, ErrHandleOutOfRange
->>>>>>> 8eaa509d
 	}
 
 	// Verify that the provided handle is within the range of nv space
@@ -54,11 +50,7 @@
 func (tpm *canonicalTpm) NVWrite(nvHandle int, data []byte) error {
 
 	if nvHandle < minNvHandle || nvHandle > maxNvHandle {
-<<<<<<< HEAD
-		return ErroHandleOutOfRange
-=======
 		return ErrHandleOutOfRange
->>>>>>> 8eaa509d
 	}
 
 	if len(data) > maxNvSize {
@@ -101,11 +93,7 @@
 func (tpm *canonicalTpm) NVDelete(nvHandle int) error {
 
 	if nvHandle < minNvHandle || nvHandle > maxNvHandle {
-<<<<<<< HEAD
-		return ErroHandleOutOfRange
-=======
 		return ErrHandleOutOfRange
->>>>>>> 8eaa509d
 	}
 
 	// Verify that the provided handle is within the range of nv space
@@ -135,11 +123,7 @@
 func (tpm *canonicalTpm) NVDefine(nvHandle int, len int) error {
 
 	if nvHandle < minNvHandle || nvHandle > maxNvHandle {
-<<<<<<< HEAD
-		return ErroHandleOutOfRange
-=======
 		return ErrHandleOutOfRange
->>>>>>> 8eaa509d
 	}
 
 	// Verify that the provided handle is within the range of nv space
